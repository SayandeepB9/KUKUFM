--- conflicted
+++ resolved
@@ -179,7 +179,6 @@
                                 key=lambda ep: ep['number'] if isinstance(ep, dict) else ep.number)
         
         for episode in sorted_episodes:
-<<<<<<< HEAD
             # Check if episode is a dictionary or an Episode object
             if isinstance(episode, dict):
                 episode_num = episode['number']
@@ -187,9 +186,6 @@
             else:
                 episode_num = episode.number
                 episode_title = episode.title
-=======
-            episode_num = episode.number
->>>>>>> e77e296e
             
             # Get dialogue for this episode
             dialogue = story_data.get('dialogue', {}).get(episode_num, "")
@@ -203,22 +199,15 @@
                     elif hasattr(enhanced_episode, 'lengthened_content'):
                         dialogue = enhanced_episode.lengthened_content
                     else:
-<<<<<<< HEAD
                         dialogue = episode['content'] if isinstance(episode, dict) else episode.content
                 else:
                     dialogue = episode['content'] if isinstance(episode, dict) else episode.content
             
             f.write(f"### Episode {episode_num}: {episode_title}\n\n")
-=======
-                        dialogue = episode.content
-                else:
-                    dialogue = episode.content
-            
-            f.write(f"### Episode {episode_num}: {episode.title}\n\n")
->>>>>>> e77e296e
             f.write(f"{dialogue}\n\n")
             
             # Add a separator between episodes
+            if episode_num < len(sorted_episodes):
             if episode_num < len(sorted_episodes):
                 f.write("---\n\n")
         
@@ -1113,13 +1102,7 @@
     return combined_content
 
 # Function to finalize story
-<<<<<<< HEAD
 def finalize_story(topic, story_type, target_languages=None):
-=======
-# Update the finalize_story function to include audio generation info
-
-def finalize_story(topic, story_type, target_languages, generate_audio=False):
->>>>>>> e77e296e
     try:
         # Create a unique directory for this story
         story_dir = create_story_directory(topic)
@@ -1132,23 +1115,17 @@
         # Check that the required subdirectories exist
         episodes_dir = os.path.join(story_dir, "episodes")
         dialogue_dir = os.path.join(story_dir, "dialogue")
-<<<<<<< HEAD
         translations_dir = os.path.join(story_dir, "translations")
-=======
         audio_dir = os.path.join(story_dir, "audio")
->>>>>>> e77e296e
         
         if not os.path.exists(episodes_dir):
             os.makedirs(episodes_dir, exist_ok=True)
         if not os.path.exists(dialogue_dir):
             os.makedirs(dialogue_dir, exist_ok=True)
-<<<<<<< HEAD
         if not os.path.exists(translations_dir):
             os.makedirs(translations_dir, exist_ok=True)
-=======
         if not os.path.exists(audio_dir):
             os.makedirs(audio_dir, exist_ok=True)
->>>>>>> e77e296e
             
         # Set the session state after directory verification
         st.session_state.story_dir = story_dir
@@ -1172,12 +1149,8 @@
                 "number": episode.number,
                 "title": episode.title,
                 "content": episode.content,
-<<<<<<< HEAD
-                "cliffhanger": episode.cliffhanger if hasattr(episode, 'cliffhanger') else ""
-=======
                 "cliffhanger": episode.cliffhanger if hasattr(episode, 'cliffhanger') else "",
                 "has_audio": False  # Default value, will be updated if audio is generated
->>>>>>> e77e296e
             }
             serializable_episodes.append(serializable_episode)
         
@@ -1198,11 +1171,6 @@
             "enhanced_episodes": serializable_enhanced_episodes,
             "dialogue": serializable_dialogues,
             "generated_at": datetime.now().isoformat(),
-<<<<<<< HEAD
-            "translations": [lang for lang, _ in st.session_state.translated_files] if hasattr(st.session_state, 'translated_files') and st.session_state.translated_files else []
-        }
-        
-=======
             "translations": [lang for lang in target_languages] if target_languages else [],
             "audio_generated": generate_audio
         }
@@ -1238,7 +1206,6 @@
             except Exception as e:
                 st.warning(f"Audio generation encountered an issue: {str(e)}")
         
->>>>>>> e77e296e
         # Ensure the JSON file is saved correctly using a custom encoder for non-serializable objects
         class CustomEncoder(json.JSONEncoder):
             def default(self, obj):
@@ -1250,13 +1217,6 @@
         story_data_path = os.path.join(story_dir, "story_data.json")
         with open(story_data_path, 'w', encoding='utf-8') as f:
             json.dump(story_data, f, indent=2, ensure_ascii=False, cls=CustomEncoder)
-<<<<<<< HEAD
-=======
-        
-        # Also save the story in other formats
-        st.session_state.story_data = story_data
-        save_story(story_data, story_dir)
->>>>>>> e77e296e
         
         # Also save the story in other formats
         st.session_state.story_data = story_data
@@ -1267,13 +1227,12 @@
         st.error(f"Error finalizing story: {str(e)}")
         import traceback
         st.error(traceback.format_exc())
-<<<<<<< HEAD
+        return None, None# Main app function
+        import traceback
+        st.error(traceback.format_exc())
         return None, None
 
 # Main app function
-=======
-        return None, None# Main app function
->>>>>>> e77e296e
 def main():
     # Initialize session state
     init_session_state()
@@ -1323,7 +1282,6 @@
             # Submit button
             submit = st.form_submit_button("Generate Story")
             
-<<<<<<< HEAD
             if submit:
                 if not topic:
                     st.error("Please enter a story topic")
@@ -1364,56 +1322,9 @@
                 st.write("Please provide feedback on how to improve the outline:")
                 feedback = st.text_area("Feedback", height=100,
                                       help="Suggest changes, additional elements, or different directions for the story")
-=======
-            if st.session_state.show_character_feedback:
-                with st.form("character_feedback_form"):
-                    st.write("Please provide feedback on how to improve the characters:")
-                    feedback = st.text_area("Feedback", height=100,
-                                        help="Suggest changes to characters, new personalities, or different roles")
-                    
-                    submit_feedback = st.form_submit_button("Submit Feedback")
-                    
-                    if submit_feedback and feedback:
-                        handle_character_feedback(feedback)
-                        st.session_state.show_character_feedback = False
-                        st.rerun()
-        
-        # Step 4: Episode Splitting (automatic progression)
-        elif st.session_state.current_step == 4:
-            st.markdown("<h2 class='sub-header'>Episode Outlines</h2>", unsafe_allow_html=True)
-            
-            # Show episode outlines with audio buttons
-            for episode in st.session_state.episodes:
-                with st.expander(f"Episode {episode.number}: {episode.title}"):
-                    st.write(episode.content)
-                    if episode.cliffhanger:
-                        st.markdown(f"<p class='cliffhanger'>Cliffhanger: {episode.cliffhanger}</p>", unsafe_allow_html=True)
-                    
-                    # Add audio button for each episode
-                    if st.button(f"🔊 Listen to Episode {episode.number}", key=f"audio_ep4_{episode.number}"):
-                        play_episode_audio(episode.number)
-            
-            # Progress button
-            if st.button("Enhance Episodes"):
-                # Enhance episodes and move to next step
-                enhanced_episodes = enhance_episodes()
-                st.rerun()
-        
-        # Step 5: Episode Enhancement (automatic progression)
-        elif st.session_state.current_step == 5:
-            st.markdown("<h2 class='sub-header'>Enhanced Episodes</h2>", unsafe_allow_html=True)
-            
-            # Sort episode numbers to ensure they display in order
-            sorted_episode_nums = sorted(st.session_state.enhanced_episodes.keys())
-            
-            # Show enhanced episodes in correct order with audio buttons
-            for episode_num in sorted_episode_nums:
-                enhanced = st.session_state.enhanced_episodes.get(episode_num)
->>>>>>> e77e296e
                 
                 submit_feedback = st.form_submit_button("Submit Feedback")
                 
-<<<<<<< HEAD
                 if submit_feedback and feedback:
                     handle_outline_feedback(st.session_state.topic, feedback)
                     st.session_state.show_outline_feedback = False
@@ -1466,24 +1377,6 @@
             if st.button("Accept Characters"):
                 # Move to next step - Episode Splitting
                 episodes = split_into_episodes(st.session_state.num_episodes)
-=======
-                if original_episode and enhanced:
-                    title = original_episode.title
-                    with st.expander(f"Episode {episode_num}: {title}"):
-                        if hasattr(enhanced, 'lengthened_content'):
-                            st.write(enhanced.lengthened_content)
-                        else:
-                            st.write(enhanced.get('lengthened_content', 'Content not available'))
-                        
-                        # Add audio button for each episode
-                        if st.button(f"🔊 Listen to Episode {episode_num}", key=f"audio_ep5_{episode_num}"):
-                            play_episode_audio(episode_num)
-            
-            # Progress button
-            if st.button("Generate Dialogue"):
-                # Generate dialogue and move to next step
-                dialogues = generate_dialogue(st.session_state.story_type)
->>>>>>> e77e296e
                 st.rerun()
         
         with col2:
@@ -1496,50 +1389,7 @@
                 feedback = st.text_area("Feedback", height=100,
                                       help="Suggest changes to characters, new personalities, or different roles")
                 
-<<<<<<< HEAD
                 submit_feedback = st.form_submit_button("Submit Feedback")
-=======
-                for i, tab in enumerate(tabs):
-                    with tab:
-                        episode = sorted_episodes[i]
-                        episode_num = episode.number
-                        
-                        # Display episode content
-                        enhanced = st.session_state.enhanced_episodes.get(episode_num)
-                        content = ""
-                        if enhanced:
-                            if hasattr(enhanced, 'lengthened_content'):
-                                content = enhanced.lengthened_content
-                            else:
-                                content = enhanced.get('lengthened_content', '')
-                        
-                        # Add audio player at the top of each tab
-                        col1, col2 = st.columns([3, 1])
-                        with col1:
-                            st.markdown("<h3>Episode Content</h3>", unsafe_allow_html=True)
-                        with col2:
-                            if st.button(f"🔊 Listen", key=f"audio_ep6_{episode_num}"):
-                                play_episode_audio(episode_num)
-                        
-                        st.write(content)
-                        
-                        # Display dialogue
-                        dialogue = st.session_state.dialogues.get(episode_num, "")
-                        if dialogue:
-                            st.markdown("<h3>Dialogue</h3>", unsafe_allow_html=True)
-                            st.write(dialogue)
-                        else:
-                            st.warning(f"No dialogue generated for Episode {episode_num}. Dialogue generation may have failed.")
-            
-            # Finalize story button
-            if st.button("Finalize Story"):
-                with st.spinner("Finalizing story and saving files..."):
-                    story_data, story_dir = finalize_story(
-                        st.session_state.topic,
-                        st.session_state.story_type,
-                        st.session_state.languages
-                    )
->>>>>>> e77e296e
                 
                 if submit_feedback and feedback:
                     handle_character_feedback(feedback)
@@ -1556,6 +1406,10 @@
                 st.write(episode.content)
                 if episode.cliffhanger:
                     st.markdown(f"<p class='cliffhanger'>Cliffhanger: {episode.cliffhanger}</p>", unsafe_allow_html=True)
+
+                # Add audio button for each episode
+                if st.button(f"🔊 Listen to Episode {episode.number}", key=f"audio_ep4_{episode.number}"):
+                    play_episode_audio(episode.number)
         
         # Progress button
         if st.button("Enhance Episodes"):
@@ -1580,7 +1434,6 @@
                 None
             )
             
-<<<<<<< HEAD
             if original_episode and enhanced:
                 title = original_episode.title
                 with st.expander(f"Episode {episode_num}: {title}"):
@@ -1588,6 +1441,8 @@
                         st.write(enhanced.lengthened_content)
                     else:
                         st.write(enhanced.get('lengthened_content', 'Content not available'))
+                    if st.button(f"🔊 Listen to Episode {episode_num}", key=f"audio_ep5_{episode_num}"):
+                        play_episode_audio(episode_num)
         
         # Progress button
         if st.button("Generate Dialogue"):
@@ -1633,82 +1488,15 @@
                             content = enhanced.lengthened_content
                         else:
                             content = enhanced.get('lengthened_content', '')
-=======
-            # Add a section for episode audio players
-            st.markdown("<h3>Listen to Episodes</h3>", unsafe_allow_html=True)
-            
-            # Create episode audio player buttons
-            cols = st.columns(min(3, len(st.session_state.episodes)))  # Up to 3 columns
-            
-            for i, episode in enumerate(sorted(st.session_state.episodes, key=lambda ep: ep.number)):
-                with cols[i % 3]:
-                    st.markdown(f"**Episode {episode.number}: {episode.title}**")
-                    if st.button(f"🔊 Play", key=f"audio_ep7_{episode.number}"):
-                        play_episode_audio(episode.number)
-            
-            # Show download options
-            st.markdown("<h3>Download Options</h3>", unsafe_allow_html=True)
-            
-            if st.session_state.story_dir:
-                # Create a ZIP file containing all story files
-                zip_path = os.path.join(st.session_state.story_dir, "story_files.zip")
-                
-                with zipfile.ZipFile(zip_path, 'w', zipfile.ZIP_DEFLATED) as zipf:
-                    # Add all files from the story directory
-                    for root, dirs, files in os.walk(st.session_state.story_dir):
-                        for file in files:
-                            if file != "story_files.zip":  # Don't include the zip file itself
-                                file_path = os.path.join(root, file)
-                                arcname = os.path.relpath(file_path, st.session_state.story_dir)
-                                zipf.write(file_path, arcname)
-                
-                # Complete story
-                final_story_path = os.path.join(st.session_state.story_dir, "final_story.md")
-                # story_details_path = os.path.join(st.session_state.story_dir, "story_details.md")
-                
-                if os.path.exists(final_story_path):
-                    with open(final_story_path, 'r', encoding='utf-8') as f:
-                        final_story_content = f.read()
                     
-                    st.download_button(
-                        label="Download Complete Story (MD)",
-                        data=final_story_content,
-                        file_name="final_story.md",
-                        mime="text/markdown",
-                        key="download_final_story"
-                    )
-                
-                # if os.path.exists(story_details_path):
-                #     with open(story_details_path, 'r', encoding='utf-8') as f:
-                #         story_details_content = f.read()
+                    # Add audio player at the top of each tab
+                    col1, col2 = st.columns([3, 1])
+                    with col1:
+                        st.markdown("<h3>Episode Content</h3>", unsafe_allow_html=True)
+                    with col2:
+                        if st.button(f"🔊 Listen", key=f"audio_ep6_{episode_num}"):
+                            play_episode_audio(episode_num)
                     
-                #     st.download_button(
-                #         label="Download Story Details (MD)",
-                #         data=story_details_content,
-                #         file_name="story_details.md",
-                #         mime="text/markdown",
-                #         key="download_story_details"
-                #     )
-                
-                # Download ZIP file
-                if os.path.exists(zip_path):
-                    with open(zip_path, 'rb') as f:
-                        zip_content = f.read()
-                    
-                    st.download_button(
-                        label="Download All Story Files (ZIP)",
-                        data=zip_content,
-                        file_name="story_files.zip",
-                        mime="application/zip",
-                        key="download_story_zip"
-                    )
-                
-                # Show translated versions if available
-                if hasattr(st.session_state, 'translated_files') and st.session_state.translated_files:
-                    st.markdown("<h3>Translated Versions</h3>", unsafe_allow_html=True)
->>>>>>> e77e296e
-                    
-                    st.markdown("<h3>Episode Content</h3>", unsafe_allow_html=True)
                     st.write(content)
                     
                     # Display dialogue
@@ -1760,6 +1548,18 @@
         
         st.success(f"Your story '{st.session_state.topic}' has been successfully generated!")
         
+        # Add a section for episode audio players
+        st.markdown("<h3>Listen to Episodes</h3>", unsafe_allow_html=True)
+        
+        # Create episode audio player buttons
+        cols = st.columns(min(3, len(st.session_state.episodes)))  # Up to 3 columns
+        
+        for i, episode in enumerate(sorted(st.session_state.episodes, key=lambda ep: ep.number)):
+            with cols[i % 3]:
+                st.markdown(f"**Episode {episode.number}: {episode.title}**")
+                if st.button(f"🔊 Play", key=f"audio_ep7_{episode.number}"):
+                    play_episode_audio(episode.number)
+
         # Show download options
         st.markdown("<h3>Download Options</h3>", unsafe_allow_html=True)
         
