--- conflicted
+++ resolved
@@ -394,22 +394,7 @@
     detailed_plot = plot_result.detailed_plot
     literary_elements = plot_result.literary_elements
     
-<<<<<<< HEAD
     print(f"\nGenerated detailed plot with literary elements: {', '.join([f'{k}: {v}' for k, v in literary_elements.items()])}")
-=======
-    # Step 2: Generate characters
-    print("\nStep 2/6: Developing characters...")
-    character_agent = CharacterDevelopmentAgent()
-    characters = character_agent.generate_characters(outline_text)
-    
-    # Add human feedback loop for character refinement
-    characters = handle_character_feedback(character_agent, outline_text, characters)
-    
-    # Step 3: Select plot elements
-    print("\nStep 3/6: Generating plot elements...")
-    plot_library = StoryElementLibrary()
-    plot_options = plot_library.generate_plot_options(outline_text, story_type)
->>>>>>> 26d16df7
     
     # Save the detailed plot
     plot_filename = f"{story_dir}/detailed_plot.json"
