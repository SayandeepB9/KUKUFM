--- conflicted
+++ resolved
@@ -1,20 +1,10 @@
-<<<<<<< HEAD
-=======
-# Model configuration
->>>>>>> eebb5453
 models:
   default: "llama3-70b-8192"
   outline_generation: "llama-3.1-8b-instant"
   character_development: "llama-3.1-8b-instant"
   story_splitting: "llama3-70b-8192"
   plot_selection: "llama3-70b-8192"
-<<<<<<< HEAD
   dialogue_generation: "llama3-70b-8192"
-=======
-  # OpenAI alternatives
-  openai_default: "gpt-4o-mini"
-  openai_fast: "gpt-4o-mini"
->>>>>>> eebb5453
 
 # API configuration (these will be overridden by environment variables if present)
 api_keys:
